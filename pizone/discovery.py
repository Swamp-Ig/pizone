"""iZone device discovery."""

import asyncio
from async_timeout import timeout
import logging
from abc import abstractmethod, ABC
from asyncio import (AbstractEventLoop, Condition, DatagramProtocol,
                     DatagramTransport, Future, Task, )
from logging import Logger
from typing import Dict, List, Set, Optional

from aiohttp import ClientSession

import netifaces

from .controller import Controller
from .zone import Zone

DISCOVERY_MSG = b'IASD'
DISCOVERY_PORT = 12107

UPDATE_PORT = 7005
CHANGED_SYSTEM = b'iZoneChanged_System'
CHANGED_ZONES = b'iZoneChanged_Zones'
CHANGED_SCHEDULES = b'iZoneChanged_Schedules'

DISCOVERY_TIMEOUT = 2.0
DISCOVERY_SLEEP = 5.0*60.0
DISCOVERY_RESCAN = 20.0

_LOG = logging.getLogger('pizone.discovery')  # type: Logger


class LogExceptions:
    """Utility context manager to log and discard exceptions"""
    def __init__(self, func: str) -> None:
        self.func = func

    def __enter__(self):
        return self

    def __exit__(self, exc_type, exc_value, traceback):
        if exc_type:
            _LOG.exception(
                "Exception ignored when calling listener %s", self.func)
        return True


class Listener:
    """Base class for listeners for iZone updates"""

    def controller_discovered(self, ctrl: Controller) -> None:
        """
        New controller discovered. This will also be called for all
        existing controllers if a new listener is registered
        """

    def controller_disconnected(self, ctrl: Controller, ex: Exception) -> None:
        """
        Connection lost to controller. Exception argument will show reason why.
        """

    def controller_reconnected(self, ctrl: Controller) -> None:
        """
        Reconnected to controller.
        """

    def controller_update(self, ctrl: Controller) -> None:
        """Called when a system update message is recieved from the controller.
        Controller data will be set to new value.
        """

    def zone_update(self, ctrl: Controller, zone: Zone) -> None:
        """Called when a zone update message is recieved from the controller
        Zone data will be set to new value.
        """


class AbstractDiscoveryService(ABC):
    """Interface for discovery.

    This service is both a context manager, and an asynchronous context
    manager. When used in the context manager version, the start
    discovery and close will be called automatically when opening
    and closing the context respectively.
    """

    @abstractmethod
    def add_listener(self, listener: Listener) -> None:
        """Add a listener.

        All existing controllers will be passed to the listener."""

    @abstractmethod
    def remove_listener(self, listener: Listener) -> None:
        """Remove a listener"""

    @abstractmethod
    async def start_discovery(self) -> None:
        """Async version to start discovery.
        Will return once discovery is started, but before any controllers
        are found.
        """

    @abstractmethod
    async def rescan(self) -> None:
        """Trigger rescan for new controllers / update IP addresses of
        existing controllers.

        Returns immediately, listener will be called with any new
        controllers or if reconnected.
        """

    @abstractmethod
    async def close(self) -> None:
        """Stop discovery and close all connections"""

    @property
    def is_closed(self) -> bool:
        """Return true if closed"""

    @property
    def controllers(self) -> Dict[str, Controller]:
        """Dictionary of all the currently discovered controllers"""


class DiscoveryService(AbstractDiscoveryService, DatagramProtocol, Listener):
    """Discovery protocol class. Not for external use."""

    def __init__(self, loop: AbstractEventLoop = None,
                 session: ClientSession = None) -> None:
        """Start the discovery protocol using the supplied loop.

        raises:
            RuntimeError: If attempted to start the protocol when it is
                          already running.
        """
        self._controllers = {}  # type: Dict[str, Controller]
        self._disconnected = set()  # type: Set[str]
        self._listeners = []  # type: List[Listener]
        self._close_task = None  # type: Optional[Task]

        _LOG.info("Starting discovery protocol")
        if not loop:
            if session:
                self.loop = session.loop
            else:
                self.loop = asyncio.get_event_loop()
        else:
            self.loop = loop

        self.session = session
        self._own_session = session is None

        self._transport = None  # type: Optional[DatagramTransport]

        self._scan_condition = Condition()  # type: Condition

        self._tasks = []  # type: List[Future]

    # Async context manager interface
    async def __aenter__(self) -> AbstractDiscoveryService:
        await self.start_discovery()
        return self

    async def __aexit__(self, exc_type, exc_value, traceback):
        await self.close()

    def _task_done_callback(self, task):
        if task.exception():
            _LOG.exception("Uncaught exception", exc_info=task.exception())
        self._tasks.remove(task)

    # managing the task list.
    def create_task(self, coro) -> Task:
        """Create a task in the event loop. Keeps track of created tasks."""
        task = self.loop.create_task(coro)  # type: Task
        self._tasks.append(task)

        task.add_done_callback(self._task_done_callback)
        return task

    # Listeners.
    def add_listener(self, listener: Listener) -> None:
        """Add a discovered listener.

        All existing controllers will be passed to the listener."""
        self._listeners.append(listener)

        def callback():
            for controller in self._controllers.values():
                listener.controller_discovered(controller)
        self.loop.call_soon(callback)

    def remove_listener(self, listener: Listener) -> None:
        """Remove a listener"""
        self._listeners.remove(listener)

    def controller_discovered(self, ctrl: Controller) -> None:
        _LOG.info(
            "New controller found: id=%s ip=%s",
            ctrl.device_uid, ctrl.device_ip)
        for listener in self._listeners:
            with LogExceptions("controller_discovered"):
                listener.controller_discovered(ctrl)

    def controller_disconnected(self, ctrl: Controller, ex: Exception) -> None:
        _LOG.warning(
            "Connection to controller lost: id=%s ip=%s",
            ctrl.device_uid, ctrl.device_ip)
        self._disconnected.add(ctrl.device_uid)
        self.loop.create_task(self._rescan())
        for listener in self._listeners:
            with LogExceptions("controller_disconnected"):
                listener.controller_disconnected(ctrl, ex)

    def controller_reconnected(self, ctrl: Controller) -> None:
        _LOG.warning(
            "Controller reconnected: id=%s ip=%s",
            ctrl.device_uid, ctrl.device_ip)
        self._disconnected.remove(ctrl.device_uid)
        for listener in self._listeners:
            with LogExceptions("controller_reconnected"):
                listener.controller_reconnected(ctrl)

    def controller_update(self, ctrl: Controller) -> None:
        for listener in self._listeners:
            with LogExceptions("controller_update"):
                listener.controller_update(ctrl)

    def zone_update(self, ctrl: Controller, zone: Zone) -> None:
        for listener in self._listeners:
            with LogExceptions("zone_update"):
                listener.zone_update(ctrl, zone)

    @property
    def controllers(self) -> Dict[str, Controller]:
        """Dictionary of all the currently discovered controllers"""
        return self._controllers

    # Non-context versions of starting.
    async def start_discovery(self) -> None:
        if self._own_session:
            self.session = ClientSession(loop=self.loop)
        await self.loop.create_datagram_endpoint(
            lambda: self,
            local_addr=('0.0.0.0', UPDATE_PORT),
            allow_broadcast=True)

    def connection_made(self, transport: DatagramTransport) -> None:  # type: ignore  # noqa: E501
        if self._close_task:
            transport.close()
            return
        assert not self._transport, "Another connection made"

        self._transport = transport
        self.create_task(self._scan_loop())

    def _get_broadcasts(self):
        for ifaddr in map(netifaces.ifaddresses, netifaces.interfaces()):
            inetaddrs = ifaddr.get(netifaces.AF_INET)
            if not inetaddrs:
                continue
            for inetaddr in inetaddrs:
                broadcast = inetaddr.get('broadcast')
                if broadcast:
                    yield broadcast

    def _send_broadcasts(self):
        for broadcast in self._get_broadcasts():
            _LOG.debug("Sending discovery message to addr %s", broadcast)
            self._transport.sendto(DISCOVERY_MSG, (broadcast, DISCOVERY_PORT))

    async def _scan_loop(self) -> None:
        assert self._transport, "Should be impossible"

        while True:
            self._send_broadcasts()

            try:
                async with timeout(
                        DISCOVERY_RESCAN if self._disconnected
                        else DISCOVERY_SLEEP):
                    async with self._scan_condition:
                        await self._scan_condition.wait()
            except asyncio.TimeoutError:
                pass

            if self._close_task:
                return

    async def rescan(self) -> None:
        if self.is_closed:
            raise ConnectionError("Already closed")
        _LOG.debug("Manual rescan of controllers triggered.")
        await self._rescan()

    async def _rescan(self) -> None:
        async with self._scan_condition:
            self._scan_condition.notify()

    # Closing the connection
    async def close(self) -> None:
        """Close the transport"""
        if self._close_task:
            await self._close_task
            return
        _LOG.info("Close called on discovery service.")
<<<<<<< HEAD
        self._close_task = current_task(loop=self.loop)
=======
        self._close_task = asyncio.current_task(loop=self.loop)
>>>>>>> ee930656
        if self._transport:
            self._transport.close()

        await self._rescan()

        if self._own_session and self.session:
            await self.session.close()

        await asyncio.wait(self._tasks)

    def connection_lost(self, exc):
        _LOG.debug("Connection Lost")
        if not self._close_task:
            _LOG.error("Connection Lost unexpectedly: %s", repr(exc))
            self.loop.create_task(self.close())

    @property
    def is_closed(self) -> bool:
        if self._transport:
            return self._transport.is_closing()
        return self._close_task is not None

    def error_received(self, exc):
        _LOG.warning(
            "Error passed and ignored to error_recieved: %s",
            repr(exc))

    def _find_by_addr(self, addr: str) -> Optional[Controller]:
        for _, ctrl in self._controllers.items():
            if ctrl.device_ip == addr[0]:
                return ctrl
        return None

    async def _wrap_update(self, coro):
        try:
            await coro
        except ConnectionError as ex:
            _LOG.warning(
                "Unable to complete %s due to connection error: %s",
                coro, repr(ex))

    def datagram_received(self, data, addr):
        _LOG.debug("Datagram Recieved %s", data)
        if self._close_task:
            return
        self._process_datagram(data, addr)

    def _process_datagram(self, data, addr):
        if data in (DISCOVERY_MSG, CHANGED_SCHEDULES):
            # ignore
            pass
        elif data == CHANGED_SYSTEM:
            ctrl = self._find_by_addr(addr)
            if not ctrl:
                return
            return self.create_task(self._wrap_update(ctrl._refresh_system()))  # pylint: disable=protected-access  # noqa: E501
        elif data == CHANGED_ZONES:
            ctrl = self._find_by_addr(addr)
            if not ctrl:
                return
            return self.create_task(self._wrap_update(ctrl._refresh_zones()))  # pylint: disable=protected-access  # noqa: E501
        else:
            return self._discovery_recieved(data)

    def _discovery_recieved(self, data):
        message = data.decode().split(',')
        if (len(message) < 3 or message[0] != 'ASPort_12107'
                or (len(message) >= 4
                    and not message[3] in ('iZone', 'iZoneV2'))):
            _LOG.warning("Invalid Message Received: %s", data.decode())
            return

        device_uid = message[1].split('_')[1]
        device_ip = message[2].split('_')[1]

        if device_uid not in self._controllers:
            # Create new controller.
            # We don't have to set the loop here since it's set for
            # the thread already.
            is_v2 = len(message) >= 4 and message[3] == 'iZoneV2'
            controller = self._create_controller(device_uid, device_ip, is_v2)

            async def initialize_controller():
                try:
                    await controller._initialize()  # pylint: disable=protected-access  # noqa: E501
                except ConnectionError as ex:
                    _LOG.warning(
                        "Can't connect to discovered server at IP '%s'"
                        " exception: %s", device_ip, repr(ex))
                    return

                self._controllers[device_uid] = controller
                self.controller_discovered(controller)

            return self.create_task(initialize_controller())
        else:
            controller = self._controllers[device_uid]
            controller._refresh_address(device_ip)  # pylint: disable=protected-access  # noqa: E501

    def _create_controller(self, device_uid, device_ip, is_v2):
        return Controller(
            self, device_uid=device_uid, device_ip=device_ip, is_v2=is_v2)


def discovery(*listeners: Listener,
              loop: AbstractEventLoop = None,
              session: ClientSession = None) -> AbstractDiscoveryService:
    """Create discovery service. Returned object is a asynchronous
    context manager so can be used with 'async with' statement.
    Alternately call start_discovery or start_discovery_async to commence
    the discovery process."""
    service = DiscoveryService(loop=loop, session=session)
    for listener in listeners:
        service.add_listener(listener)
    return service<|MERGE_RESOLUTION|>--- conflicted
+++ resolved
@@ -306,11 +306,7 @@
             await self._close_task
             return
         _LOG.info("Close called on discovery service.")
-<<<<<<< HEAD
-        self._close_task = current_task(loop=self.loop)
-=======
         self._close_task = asyncio.current_task(loop=self.loop)
->>>>>>> ee930656
         if self._transport:
             self._transport.close()
 
